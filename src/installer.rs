--- conflicted
+++ resolved
@@ -100,10 +100,6 @@
     other: Map<String, Value>,
 }
 
-<<<<<<< HEAD
-pub async fn install_client(client: Client, args: ClientInstallation) -> Result<()> {
-    println!("Installing client: {:#?}", args);
-=======
 
 #[cfg(target_os = "windows")]
 pub fn get_default_client_directory() -> PathBuf {
@@ -123,10 +119,9 @@
     PathBuf::from(std::env::var("HOME").unwrap()).join(".minecraft")
 }
 
-pub async fn install_client(args: ClientInstallation) -> Result<()> {
+pub async fn install_client(client: Client, args: ClientInstallation) -> Result<()> {
     // TODO: make pretty
     println!("Installing client: {args:#?}");
->>>>>>> c10b6e02
 
     // Verify install location
     if !args.install_dir.join("launcher_profiles.json").exists() {
